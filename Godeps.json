--- conflicted
+++ resolved
@@ -20,11 +20,7 @@
 		},
 		{
 			"Pkg": "github.com/percona/go-mysql",
-<<<<<<< HEAD
-			"Rev": "367b87787169905a7fb5128b5076f0e48f38a045"
-=======
-			"Rev": "d5462716ca30f11f4a6e50e35f07ebb6844c7e3d"
->>>>>>> 9336d691
+			"Rev": "a4ff81399cd8037db2175230057239523210bd2e"
 		},
 		{
 			"Pkg": "github.com/petar/GoLLRB",
