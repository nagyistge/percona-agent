{
	"GoVersion": "go1.2",
	"Deps":
	[
		{
			"Pkg": "code.google.com/p/go.net",
			"Rev": "c17ad62118ea511e1051721b429779fa40bddc74"
		},
		{
			"Pkg": "github.com/mewpkg/gopass",
			"Rev": "3b39664481b57ad99d34c86bd64090c28eacc7a1"
		},
		{
			"Pkg": "github.com/go-sql-driver/mysql",
			"Rev": "a732e14c62dde3285440047bba97581bc472ae18"
		},
		{
			"Pkg": "github.com/percona/cloud-protocol",
			"Rev": "e4fb4969b7590e3dc703c575303d8c4f0b886c24"
		},
		{
			"Pkg": "github.com/percona/mysql-log-parser",
<<<<<<< HEAD
			"Rev": "d9e0de3b36508ed4318c5f44ef6736c8b4810eda"
=======
			"Rev": "16c46fbee8d2f5aacf5ceda8c7b328205c8068d8"
>>>>>>> f429ade5
		},
		{
			"Pkg": "github.com/petar/GoLLRB",
			"Rev": "53be0d36a84c2a886ca057d34b6aa4468df9ccb4"
		},
		{
			"Pkg": "github.com/peterbourgon/diskv",
			"Rev": "76403dd2469f77ad100a10d955a73592066a2660"
		}
	]
}<|MERGE_RESOLUTION|>--- conflicted
+++ resolved
@@ -16,15 +16,11 @@
 		},
 		{
 			"Pkg": "github.com/percona/cloud-protocol",
-			"Rev": "e4fb4969b7590e3dc703c575303d8c4f0b886c24"
+			"Rev": "d7ee7df2b6278a1882f87a5e26e148bf7b4f19c5"
 		},
 		{
 			"Pkg": "github.com/percona/mysql-log-parser",
-<<<<<<< HEAD
-			"Rev": "d9e0de3b36508ed4318c5f44ef6736c8b4810eda"
-=======
-			"Rev": "16c46fbee8d2f5aacf5ceda8c7b328205c8068d8"
->>>>>>> f429ade5
+			"Rev": "aaf2ea1f034ede37bb34fbaa46fa7ecdd00be5cd"
 		},
 		{
 			"Pkg": "github.com/petar/GoLLRB",
