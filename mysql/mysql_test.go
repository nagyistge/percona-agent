/*
   Copyright (c) 2014, Percona LLC and/or its affiliates. All rights reserved.

   This program is free software: you can redistribute it and/or modify
   it under the terms of the GNU Affero General Public License as published by
   the Free Software Foundation, either version 3 of the License, or
   (at your option) any later version.

   This program is distributed in the hope that it will be useful,
   but WITHOUT ANY WARRANTY; without even the implied warranty of
   MERCHANTABILITY or FITNESS FOR A PARTICULAR PURPOSE.  See the
   GNU Affero General Public License for more details.

   You should have received a copy of the GNU Affero General Public License
   along with this program.  If not, see <http://www.gnu.org/licenses/>
*/

package mysql_test

import (
<<<<<<< HEAD
	"github.com/percona/percona-agent/mysql"
	. "launchpad.net/gocheck"
	"os"
=======
	. "gopkg.in/check.v1"
>>>>>>> 1c3f52c5
	"testing"
)

func Test(t *testing.T) { TestingT(t) }

type MysqlTestSuite struct {
	dsn string
}

var _ = Suite(&MysqlTestSuite{})

func (s *MysqlTestSuite) SetUpSuite(t *C) {
	s.dsn = os.Getenv("PCT_TEST_MYSQL_DSN")
	if s.dsn == "" {
		t.Fatal("PCT_TEST_MYSQL_DSN is not set")
	}
}

func (s *MysqlTestSuite) TestConnection(t *C) {
	conn := mysql.NewConnection(s.dsn)
	err := conn.Connect(1)
	t.Assert(err, IsNil)
	conn1 := conn.DB()

	err = conn.Connect(1)
	t.Assert(err, IsNil)
	conn2 := conn.DB()
	t.Check(conn1, Equals, conn2)

	conn.Close()
	t.Assert(conn.DB(), NotNil)

	/**
	 * we still have open connection,
	 * because we used Connect twice,
	 * so let's close it
	 */
	conn.Close()
	t.Assert(conn.DB(), IsNil)

	// lets test accidental extra closing
	conn.Close()
	t.Assert(conn.DB(), IsNil)
}<|MERGE_RESOLUTION|>--- conflicted
+++ resolved
@@ -18,13 +18,9 @@
 package mysql_test
 
 import (
-<<<<<<< HEAD
 	"github.com/percona/percona-agent/mysql"
-	. "launchpad.net/gocheck"
+	. "gopkg.in/check.v1"
 	"os"
-=======
-	. "gopkg.in/check.v1"
->>>>>>> 1c3f52c5
 	"testing"
 )
 
