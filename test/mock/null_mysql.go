/*
   Copyright (c) 2014, Percona LLC and/or its affiliates. All rights reserved.

   This program is free software: you can redistribute it and/or modify
   it under the terms of the GNU Affero General Public License as published by
   the Free Software Foundation, either version 3 of the License, or
   (at your option) any later version.

   This program is distributed in the hope that it will be useful,
   but WITHOUT ANY WARRANTY; without even the implied warranty of
   MERCHANTABILITY or FITNESS FOR A PARTICULAR PURPOSE.  See the
   GNU Affero General Public License for more details.

   You should have received a copy of the GNU Affero General Public License
   along with this program.  If not, see <http://www.gnu.org/licenses/>
*/

package mock

import (
	"database/sql"
	"github.com/percona/cloud-protocol/proto"
	"github.com/percona/percona-agent/mysql"
)

type NullMySQL struct {
<<<<<<< HEAD
	set         []mysql.Query
	uptime      int64
	uptimeCount uint
=======
	set     []mysql.Query
	explain map[string][]*proto.ExplainRow
>>>>>>> e5282757
}

func NewNullMySQL() *NullMySQL {
	n := &NullMySQL{
		set:     []mysql.Query{},
		explain: make(map[string][]*proto.ExplainRow),
	}
	return n
}

func (n *NullMySQL) DB() *sql.DB {
	return nil
}

func (n *NullMySQL) DSN() string {
	return "dsn"
}

func (n *NullMySQL) Connect(tries uint) error {
	return nil
}

func (n *NullMySQL) Close() {
	return
}

func (n *NullMySQL) Explain(query string, db string) (explain []*proto.ExplainRow, err error) {
	return n.explain[query], nil
}

func (n *NullMySQL) SetExplain(query string, explain []*proto.ExplainRow) {
	n.explain[query] = explain
}

func (n *NullMySQL) Set(queries []mysql.Query) error {
	for _, q := range queries {
		n.set = append(n.set, q)
	}
	return nil
}

func (n *NullMySQL) GetSet() []mysql.Query {
	return n.set
}

func (n *NullMySQL) Reset() {
	n.set = []mysql.Query{}
}

func (n *NullMySQL) GetGlobalVarString(varName string) string {
	return ""
}

func (n *NullMySQL) Uptime() int64 {
	n.uptimeCount++
	return n.uptime
}

func (n *NullMySQL) GetUptimeCount() uint {
	return n.uptimeCount
}

func (n *NullMySQL) SetUptime(uptime int64) {
	n.uptime = uptime
}<|MERGE_RESOLUTION|>--- conflicted
+++ resolved
@@ -24,14 +24,10 @@
 )
 
 type NullMySQL struct {
-<<<<<<< HEAD
 	set         []mysql.Query
+	explain     map[string][]*proto.ExplainRow
 	uptime      int64
 	uptimeCount uint
-=======
-	set     []mysql.Query
-	explain map[string][]*proto.ExplainRow
->>>>>>> e5282757
 }
 
 func NewNullMySQL() *NullMySQL {
