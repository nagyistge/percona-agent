/*
   Copyright (c) 2014, Percona LLC and/or its affiliates. All rights reserved.

   This program is free software: you can redistribute it and/or modify
   it under the terms of the GNU Affero General Public License as published by
   the Free Software Foundation, either version 3 of the License, or
   (at your option) any later version.

   This program is distributed in the hope that it will be useful,
   but WITHOUT ANY WARRANTY; without even the implied warranty of
   MERCHANTABILITY or FITNESS FOR A PARTICULAR PURPOSE.  See the
   GNU Affero General Public License for more details.

   You should have received a copy of the GNU Affero General Public License
   along with this program.  If not, see <http://www.gnu.org/licenses/>
*/

package client

import (
	"code.google.com/p/go.net/websocket"
	"crypto/tls"
	"fmt"
	"github.com/percona/cloud-protocol/proto"
	"github.com/percona/percona-agent/pct"
	"log"
	"net"
	"sync"
	"time"
)

const (
	SEND_BUFFER_SIZE = 10
	RECV_BUFFER_SIZE = 10
)

type WebsocketClient struct {
	logger  *pct.Logger
	api     pct.APIConnector
	link    string
	headers map[string]string
	// --
	conn      *websocket.Conn
	connected bool
	mux       *sync.Mutex // guard conn and connected
	// --
	started     bool
	recvChan    chan *proto.Cmd
	sendChan    chan *proto.Reply
	connectChan chan bool
	errChan     chan error
	backoff     *pct.Backoff
	sendSync    *pct.SyncChan
	recvSync    *pct.SyncChan
	status      *pct.Status
	name        string
}

func NewWebsocketClient(logger *pct.Logger, api pct.APIConnector, link string, headers map[string]string) (*WebsocketClient, error) {
	name := logger.Service()
	c := &WebsocketClient{
		logger:  logger,
		api:     api,
		link:    link,
		headers: headers,
		// --
		mux:  new(sync.Mutex),
		conn: nil,
		// --
		recvChan:    make(chan *proto.Cmd, RECV_BUFFER_SIZE),
		sendChan:    make(chan *proto.Reply, SEND_BUFFER_SIZE),
		connectChan: make(chan bool, 1),
		errChan:     make(chan error, 2),
		backoff:     pct.NewBackoff(5 * time.Minute),
		sendSync:    pct.NewSyncChan(),
		recvSync:    pct.NewSyncChan(),
		status:      pct.NewStatus([]string{name, name + "-link"}),
		name:        name,
	}
	return c, nil
}

func (c *WebsocketClient) Start() {
	// Start send() and recv() goroutines, but they wait for successful Connect().
	if !c.started {
		c.started = true
		go c.send()
		go c.recv()
	}
}

func (c *WebsocketClient) Stop() {
	if c.started {
		c.sendSync.Stop()
		c.recvSync.Stop()
		c.sendSync.Wait()
		c.recvSync.Wait()
		c.started = false
	}
}

func (c *WebsocketClient) Connect() {
	c.logger.Debug("Connect:call")
	defer c.logger.Debug("Connect:return")

	for {
		// Wait before attempt to avoid DDoS'ing the API
		// (there are many other agents in the world).
		c.logger.Debug("Connect:backoff.Wait")
		c.status.Update(c.name, "Connect wait")
		time.Sleep(c.backoff.Wait())

		if err := c.ConnectOnce(10); err != nil {
			c.logger.Warn(err)
			continue
		}
		c.backoff.Success()

		// Start/resume send() and recv() goroutines if Start() was called.
		if c.started {
			c.recvSync.Start()
			c.sendSync.Start()
		}

		c.notifyConnect(true)
		return // success
	}
}

func (c *WebsocketClient) ConnectOnce(timeout uint) error {
	c.logger.Debug("ConnectOnce:call")
	defer c.logger.Debug("ConnectOnce:return")

	c.mux.Lock()
	defer c.mux.Unlock()

	// Make websocket connection.  If this fails, either API is down or the ws
	// address is wrong.
	link := c.api.AgentLink(c.link)
	c.logger.Debug("ConnectOnce:link:" + link)
	config, err := websocket.NewConfig(link, c.api.Origin())
	if err != nil {
		return err
	}
	config.Header.Add("X-Percona-API-Key", c.api.ApiKey())
	if c.headers != nil {
		for k, v := range c.headers {
			config.Header.Add(k, v)
		}
	}

	c.status.Update(c.name, "Connecting "+link)
	conn, err := c.dialTimeout(config, timeout)
	if err != nil {
		return err
	}

	c.conn = conn
	c.connected = true
	c.status.Update(c.name, "Connected "+link)

	return nil
}

func (c *WebsocketClient) dialTimeout(config *websocket.Config, timeout uint) (ws *websocket.Conn, err error) {
	c.logger.Debug("ConnectOnce:websocket.DialConfig:call")
	defer c.logger.Debug("ConnectOnce:websocket.DialConfig:return")

	// websocket.Dial() does not handle timeouts, so we use lower-level net package
	// to create connection with timeout, then create ws client with the net connection.

	if config.Location == nil {
		return nil, websocket.ErrBadWebSocketLocation
	}
	if config.Origin == nil {
		return nil, websocket.ErrBadWebSocketOrigin
	}

	var conn net.Conn
	switch config.Location.Scheme {
	case "ws":
		conn, err = net.DialTimeout("tcp", config.Location.Host, time.Duration(timeout)*time.Second)
	case "wss":
		dialer := &net.Dialer{
			Timeout: time.Duration(timeout) * time.Second,
		}
		if config.Location.Host == "localhost:8443" {
			// Test uses mock ws server which uses self-signed cert which causes Go to throw
			// an error like "x509: certificate signed by unknown authority".  This disables
			// the cert verification for testing.
			config.TlsConfig = &tls.Config{
				InsecureSkipVerify: true,
			}
		}
		conn, err = tls.DialWithDialer(dialer, "tcp", config.Location.Host, config.TlsConfig)
	default:
		err = websocket.ErrBadScheme
	}
	if err != nil {
		return nil, &websocket.DialError{config, err}
	}

	ws, err = websocket.NewClient(config, conn)
	if err != nil {
		return nil, err
	}

	return ws, nil
}

func (c *WebsocketClient) Disconnect() error {
	c.logger.DebugOffline("Disconnect:call")
	defer c.logger.DebugOffline("Disconnect:return")

	c.mux.Lock()
	defer c.mux.Unlock()
	if !c.connected {
		return nil
	}

	err := c.disconnect()
	c.notifyConnect(false)
	return err
}

func (c *WebsocketClient) DisconnectOnce() error {
	c.logger.DebugOffline("DisconnectOnce:call")
	defer c.logger.DebugOffline("DisconnectOnce:return")

	/**
	 * Must guard c.conn here to prevent duplicate notifyConnect() because Close()
	 * causes recv() to error which calls Disconnect(), and normally we want this:
	 * to call Disconnect() on recv error so that notifyConnect(false) is called
	 * to let user know that remote end hung up.  However, when user hangs up
	 * the Disconnect() call from recv() is duplicate and not needed.
	 */
	c.mux.Lock()
	defer c.mux.Unlock()
	if !c.connected {
		return nil
	}

	return c.disconnect()
}

func (c *WebsocketClient) disconnect() error {
	c.logger.DebugOffline("disconnect:call")
	defer c.logger.DebugOffline("disconnect:return")

	// Close() causes a write, therefore it's affected by the write timeout.
	// Since Send() also sets the write timeout, we must reset it here else
	// Close() can fail immediately due to previous timeout set for Send()
	// already having passed.
	// https://jira.percona.com/browse/PCT-1045
	c.conn.SetWriteDeadline(time.Now().Add(3 * time.Second))
	defer c.conn.SetWriteDeadline(time.Time{})

	var err error
	if err = c.conn.Close(); err != nil {
		// Example: write tcp 127.0.0.1:8000: i/o timeout
		// That ^ can happen if remote end hangs up, then we call Close(),
		// or if there's a timeout (shouldn't happen afaik).
		// Since there's nothing we can do about errors here, we ignore them.
		c.logger.DebugOffline("disconnect:websocket.Conn.Close:err:" + err.Error())
	}

	/**
	 * Do not set c.conn = nil to indicate that connection is closed because
	 * unless we also guard c.conn in Send() and Recv() c.conn.Set*Deadline()
	 * will panic.  If the underlying websocket.Conn is closed, then
	 * Set*Deadline() will do nothing and websocket.JSON.Send/Receive() will
	 * just return an error, which is a lot better than a panic.
	 */
	c.connected = false

	c.logger.DebugOffline("disconnected")
	c.status.Update(c.name, "Disconnected")
	return err
}

func (c *WebsocketClient) send() {
	/**
	 * Send Reply from agent to API.
	 */

	c.logger.DebugOffline("send:call")
	defer c.logger.DebugOffline("send:return")
	defer c.sendSync.Done()
	defer func() {
		// todo: notify caller somehow so it can restart the ws client chans.
		if err := recover(); err != nil {
			log.Printf("ERROR: WebsocketClient.send crashed: %s\n", err)
		}
	}()

	for {
		// Wait to start (connect) or be told to stop.
		c.logger.DebugOffline("send:wait:start")
		select {
		case <-c.sendSync.StartChan:
			c.sendSync.StartChan <- true
		case <-c.sendSync.StopChan:
			return
		}

	SEND_LOOP:
		for {
			c.logger.DebugOffline("send:idle")
			select {
			case reply := <-c.sendChan:
				// Got Reply from agent, send to API.
				c.logger.DebugOffline("send:reply:", reply)
				if err := c.Send(reply, 10); err != nil {
					c.logger.DebugOffline("send:err:", err)
					select {
					case c.errChan <- err:
					default:
					}
					break SEND_LOOP
				}
			case <-c.sendSync.StopChan:
				c.logger.DebugOffline("send:stop")
				return
			}
		}

		c.logger.DebugOffline("send:Disconnect")
		c.Disconnect()
	}
}

func (c *WebsocketClient) recv() {
	/**
	 * Receive Cmd from API, forward to agent.
	 */

	c.logger.DebugOffline("recv:call")
	defer c.logger.DebugOffline("recv:return")
	defer c.recvSync.Done()
	defer func() {
		// todo: notify caller somehow so it can restart the ws client chans.
		if err := recover(); err != nil {
			log.Printf("ERROR: WebsocketClient.recv crashed: %s\n", err)
		}
	}()

	for {
		// Wait to start (connect) or be told to stop.
		c.logger.DebugOffline("recv:wait:start")
		select {
		case <-c.recvSync.StartChan:
			c.recvSync.StartChan <- true
		case <-c.recvSync.StopChan:
			return
		}

	RECV_LOOP:
		for {
			// Before blocking on Recv, see if we're supposed to stop.
			select {
			case <-c.recvSync.StopChan:
				c.logger.DebugOffline("recv:stop")
				return
			default:
			}

			// Wait for Cmd from API.
			cmd := &proto.Cmd{}
			if err := c.Recv(cmd, 0); err != nil {
				c.logger.DebugOffline("recv:err:", err)
				select {
				case c.errChan <- err:
				default:
				}
				break RECV_LOOP
			}

			// Forward Cmd to agent.
			c.logger.DebugOffline("recv:cmd:", cmd)
			c.recvChan <- cmd
		}

		c.logger.DebugOffline("recv:Disconnect")
		c.Disconnect()
	}
}

func (c *WebsocketClient) SendChan() chan *proto.Reply {
	return c.sendChan
}

func (c *WebsocketClient) RecvChan() chan *proto.Cmd {
	return c.recvChan
}

func (c *WebsocketClient) Send(data interface{}, timeout uint) error {
	// These make the debug output a little too verbose:
	// c.logger.DebugOffline("Send:call")
	// defer c.logger.DebugOffline("Send:return")
	if timeout > 0 {
		c.conn.SetWriteDeadline(time.Now().Add(time.Duration(timeout) * time.Second))
		defer c.conn.SetWriteDeadline(time.Time{})
	} else {
		c.conn.SetWriteDeadline(time.Time{})
	}
	return websocket.JSON.Send(c.conn, data)
}

func (c *WebsocketClient) SendBytes(data []byte, timeout uint) error {
	c.logger.DebugOffline("SendBytes:call")
	defer c.logger.DebugOffline("SendBytes:return")
<<<<<<< HEAD
	if timeout > 0 {
		c.conn.SetWriteDeadline(time.Now().Add(time.Duration(timeout) * time.Second))
	} else {
		c.conn.SetWriteDeadline(time.Time{})
	}
=======
	c.conn.SetWriteDeadline(time.Now().Add(20 * time.Second))
	defer c.conn.SetWriteDeadline(time.Time{})
>>>>>>> 3486476e
	return websocket.Message.Send(c.conn, data)
}

func (c *WebsocketClient) Recv(data interface{}, timeout uint) error {
	c.logger.DebugOffline("Recv:call")
	defer c.logger.DebugOffline("Recv:return")
	if timeout > 0 {
		c.conn.SetReadDeadline(time.Now().Add(time.Duration(timeout) * time.Second))
		defer c.conn.SetReadDeadline(time.Time{})
	} else {
		c.conn.SetReadDeadline(time.Time{})
	}
	return websocket.JSON.Receive(c.conn, data)
}

func (c *WebsocketClient) ConnectChan() chan bool {
	return c.connectChan
}

func (c *WebsocketClient) ErrorChan() chan error {
	return c.errChan
}

func (c *WebsocketClient) Conn() *websocket.Conn {
	return c.conn
}

func (c *WebsocketClient) Status() map[string]string {
	c.status.Update(c.name+"-link", c.api.AgentLink(c.link))
	return c.status.All()
}

func (c *WebsocketClient) notifyConnect(state bool) {
	c.logger.DebugOffline(fmt.Sprintf("notifyConnect:call:%t", state))
	defer c.logger.DebugOffline("notifyConnect:return")
	select {
	case c.connectChan <- state:
	case <-time.After(20 * time.Second):
		c.logger.Error("notifyConnect timeout")
	}
}<|MERGE_RESOLUTION|>--- conflicted
+++ resolved
@@ -409,16 +409,12 @@
 func (c *WebsocketClient) SendBytes(data []byte, timeout uint) error {
 	c.logger.DebugOffline("SendBytes:call")
 	defer c.logger.DebugOffline("SendBytes:return")
-<<<<<<< HEAD
 	if timeout > 0 {
 		c.conn.SetWriteDeadline(time.Now().Add(time.Duration(timeout) * time.Second))
 	} else {
 		c.conn.SetWriteDeadline(time.Time{})
 	}
-=======
-	c.conn.SetWriteDeadline(time.Now().Add(20 * time.Second))
 	defer c.conn.SetWriteDeadline(time.Time{})
->>>>>>> 3486476e
 	return websocket.Message.Send(c.conn, data)
 }
 
