/*
   Copyright (c) 2014-2015, Percona LLC and/or its affiliates. All rights reserved.

   This program is free software: you can redistribute it and/or modify
   it under the terms of the GNU Affero General Public License as published by
   the Free Software Foundation, either version 3 of the License, or
   (at your option) any later version.

   This program is distributed in the hope that it will be useful,
   but WITHOUT ANY WARRANTY; without even the implied warranty of
   MERCHANTABILITY or FITNESS FOR A PARTICULAR PURPOSE.  See the
   GNU Affero General Public License for more details.

   You should have received a copy of the GNU Affero General Public License
   along with this program.  If not, see <http://www.gnu.org/licenses/>
*/

package perfschema

import (
	"database/sql"
	"fmt"
	"math"
	"strings"
	"time"

	"github.com/percona/cloud-protocol/proto"
	"github.com/percona/go-mysql/event"
	"github.com/percona/percona-agent/mysql"
	"github.com/percona/percona-agent/pct"
	"github.com/percona/percona-agent/qan"
)

// A DigestRow is a row from performance_schema.events_statements_summary_by_digest.
type DigestRow struct {
	Schema                  string
	Digest                  string
	CountStar               uint64
	SumTimerWait            uint64
	MinTimerWait            uint64
	AvgTimerWait            uint64
	MaxTimerWait            uint64
	SumLockTime             uint64
	SumErrors               uint64
	SumWarnings             uint64
	SumRowsAffected         uint64
	SumRowsSent             uint64
	SumRowsExamined         uint64
	SumCreatedTmpDiskTables uint // bool in slow log
	SumCreatedTmpTables     uint // bool in slow log
	SumSelectFullJoin       uint // bool in slow log
	SumSelectFullRangeJoin  uint64
	SumSelectRange          uint64
	SumSelectRangeCheck     uint64
	SumSelectScan           uint // bool in slow log
	SumSortMergePasses      uint64
	SumSortRange            uint64
	SumSortRows             uint64
	SumSortScan             uint64
	SumNoIndexUsed          uint64
	SumNoGoodIndexUsed      uint64
}

// A Class represents a single query and its per-schema instances.
type Class struct {
	DigestText string
	Rows       map[string]*DigestRow // keyed on schema
}

// A Snapshot represents all rows from performance_schema.events_statements_summary_by_digest
// at a single time, grouped by digest into classes. Two consecutive Snapshots are needed to
// produce a qan.Result.
type Snapshot map[string]Class // keyed on digest (classId)

// --------------------------------------------------------------------------

type WorkerFactory interface {
	Make(name string, mysqlConn mysql.Connector) *Worker
}

type RealWorkerFactory struct {
	logChan chan *proto.LogEntry
}

func NewRealWorkerFactory(logChan chan *proto.LogEntry) *RealWorkerFactory {
	f := &RealWorkerFactory{
		logChan: logChan,
	}
	return f
}

func (f *RealWorkerFactory) Make(name string, mysqlConn mysql.Connector) *Worker {
	getRows := func(c chan<- *DigestRow, doneChan chan<- error) error {
		return GetDigestRows(mysqlConn, c, doneChan)
	}
	getText := func(digest string) (string, error) {
		return GetDigestText(mysqlConn, digest)
	}
	return NewWorker(pct.NewLogger(f.logChan, name), mysqlConn, getRows, getText)
}

func GetDigestRows(mysqlConn mysql.Connector, c chan<- *DigestRow, doneChan chan<- error) error {
	rows, err := mysqlConn.DB().Query(
		"SELECT " +
			" COALESCE(SCHEMA_NAME, ''), COALESCE(DIGEST, ''), COUNT_STAR," +
			" SUM_TIMER_WAIT, MIN_TIMER_WAIT, AVG_TIMER_WAIT, MAX_TIMER_WAIT," +
			" SUM_LOCK_TIME," +
			" SUM_ERRORS, SUM_WARNINGS," +
			" SUM_ROWS_AFFECTED, SUM_ROWS_SENT, SUM_ROWS_EXAMINED," +
			" SUM_CREATED_TMP_DISK_TABLES, SUM_CREATED_TMP_TABLES," +
			" SUM_SELECT_FULL_JOIN, SUM_SELECT_FULL_RANGE_JOIN, SUM_SELECT_RANGE, SUM_SELECT_RANGE_CHECK, SUM_SELECT_SCAN," +
			" SUM_SORT_MERGE_PASSES, SUM_SORT_RANGE, SUM_SORT_ROWS, SUM_SORT_SCAN," +
			" SUM_NO_INDEX_USED, SUM_NO_GOOD_INDEX_USED" +
			" FROM performance_schema.events_statements_summary_by_digest")
	if err != nil {
		// This bubbles up to the analyzer which logs it as an error:
		//   0. Analyer.Worker.Run()
		//   1. Worker.Run().getSnapShot()
		//   2. Worker.getSnapshot().getRows() (ptr to this func)
		//   3. here
		return err
	}
	go func() {
		var err error
		defer func() {
			rows.Close()
			doneChan <- err
		}()
		for rows.Next() {
			row := &DigestRow{}
			err = rows.Scan(
				&row.Schema,
				&row.Digest,
				&row.CountStar,
				&row.SumTimerWait,
				&row.MinTimerWait,
				&row.AvgTimerWait,
				&row.MaxTimerWait,
				&row.SumLockTime,
				&row.SumErrors,
				&row.SumWarnings,
				&row.SumRowsAffected,
				&row.SumRowsSent,
				&row.SumRowsExamined,
				&row.SumCreatedTmpDiskTables,
				&row.SumCreatedTmpTables,
				&row.SumSelectFullJoin,
				&row.SumSelectFullRangeJoin,
				&row.SumSelectRange,
				&row.SumSelectRangeCheck,
				&row.SumSelectScan,
				&row.SumSortMergePasses,
				&row.SumSortRange,
				&row.SumSortRows,
				&row.SumSortScan,
				&row.SumNoIndexUsed,
				&row.SumNoGoodIndexUsed,
			)
			if err != nil {
				return // This bubbles up too (see above).
			}
			c <- row
		}
		if err = rows.Err(); err != nil {
			return // This bubbles up too (see above).
		}
	}()
	return nil
}

func GetDigestText(mysqlConn mysql.Connector, digest string) (string, error) {
	query := fmt.Sprintf("SELECT DIGEST_TEXT"+
		" FROM performance_schema.events_statements_summary_by_digest"+
		" WHERE DIGEST='%s' LIMIT 1", digest)
	var digestText string
	err := mysqlConn.DB().QueryRow(query).Scan(&digestText)
	return digestText, err
}

// --------------------------------------------------------------------------

type GetDigestRowsFunc func(c chan<- *DigestRow, doneChan chan<- error) error
type GetDigestTextFunc func(string) (string, error)

type Worker struct {
	logger    *pct.Logger
	mysqlConn mysql.Connector
	getRows   GetDigestRowsFunc
	getText   GetDigestTextFunc
	// --
	name          string
	status        *pct.Status
	prev          Snapshot
	curr          Snapshot
	iter          *qan.Interval
	lastErr       error
	lastRowCnt    uint
	lastFetchTime float64
	lastPrepTime  float64
}

func NewWorker(logger *pct.Logger, mysqlConn mysql.Connector, getRows GetDigestRowsFunc, getText GetDigestTextFunc) *Worker {
	name := logger.Service()
	w := &Worker{
		logger:    logger,
		mysqlConn: mysqlConn,
		getRows:   getRows,
		getText:   getText,
		// --
		name:   name,
		status: pct.NewStatus([]string{name, name + "-last"}),
		prev:   make(Snapshot),
	}
	return w
}

func (w *Worker) Setup(interval *qan.Interval) error {
	if w.iter != nil {
		// Ensure intervals are in sequence, else reset.
		if interval.Number != w.iter.Number+1 {
			w.logger.Warn(fmt.Sprintf("Interval out of sequence: got %d, expected %d", interval.Number, w.iter.Number+1))
			w.reset()
		} else if interval.StartTime.Before(w.iter.StartTime) {
			w.logger.Warn(fmt.Sprintf("Interval reset: previous at %s, now %s", interval.StartTime, w.iter.StartTime))
			w.reset()
		}
	}
	w.iter = interval
	// Reset -last status vals.
	w.lastRowCnt = 0
	w.lastFetchTime = 0
	w.lastPrepTime = 0
	return nil
}

func (w *Worker) Run() (*qan.Result, error) {
	w.logger.Debug("Run:call:", w.iter.Number)
	defer w.logger.Debug("Run:return:", w.iter.Number)

	defer w.status.Update(w.name, "Idle")

	w.status.Update(w.name, "Connecting to MySQL")
	if err := w.mysqlConn.Connect(1); err != nil {
		w.logger.Warn("Cannot connect to MySQL:", err)
		w.lastErr = err
		return nil, nil // not an error to caller
	}
	defer w.mysqlConn.Close()

	var err error
	w.curr, err = w.getSnapshot(w.prev)
	if err != nil {
		w.lastErr = err
		return nil, err
	}

	if len(w.prev) == 0 {
		return nil, nil
	}

	res, err := w.prepareResult(w.prev, w.curr)
	if err != nil {
		w.lastErr = err
		return nil, err
	}

	return res, nil
}

func (w *Worker) Cleanup() error {
	w.logger.Debug("Cleanup:call:", w.iter.Number)
	defer w.logger.Debug("Cleanup:return:", w.iter.Number)
	w.prev = w.curr
	last := fmt.Sprintf("rows: %d, fetch: %s, prep: %s",
		w.lastRowCnt, pct.Duration(w.lastFetchTime), pct.Duration(w.lastPrepTime))
	if w.lastErr != nil {
		last += fmt.Sprintf(", error: %s", w.lastErr)
	}
	w.status.Update(w.name+"-last", last)
	return nil
}

func (w *Worker) Stop() error {
	return nil
}

func (w *Worker) Status() map[string]string {
	return w.status.All()
}

// --------------------------------------------------------------------------

func (w *Worker) reset() {
	w.iter = nil
	w.prev = make(Snapshot)
	w.lastErr = nil
	w.lastRowCnt = 0
	w.lastFetchTime = 0
	w.lastPrepTime = 0
}

func (w *Worker) getSnapshot(prev Snapshot) (Snapshot, error) {
	w.logger.Debug("getSnapshot:call:", w.iter.Number)
	defer w.logger.Debug("getSnapshot:return:", w.iter.Number)

	w.status.Update(w.name, "Processing rows")
	defer w.status.Update(w.name, "Idle")

	t0 := time.Now()
	defer func() { w.lastFetchTime = time.Now().Sub(t0).Seconds() }()

	curr := make(Snapshot)
	rowChan := make(chan *DigestRow)
	doneChan := make(chan error, 1)
	if err := w.getRows(rowChan, doneChan); err != nil {
		if err == sql.ErrNoRows {
			return curr, nil
		}
		return nil, err
	}
	var err error // from getRows() on doneChan
ROW_LOOP:
	for {
		select {
		case row := <-rowChan:
			w.lastRowCnt++
			classId := strings.ToUpper(row.Digest[16:32])
			if class, haveClass := curr[classId]; haveClass {
				if _, haveRow := class.Rows[row.Schema]; haveRow {
					w.logger.Error("Got class twice: ", row.Schema, row.Digest)
					continue
				}
				class.Rows[row.Schema] = row
			} else {
				// Get class digext text (fingerprint).
				var digestText string
				if prevClass, havePrevClass := prev[classId]; havePrevClass {
					// Class was in previous iter, so re-use its digest text.
					digestText = prevClass.DigestText
				} else {
					// Have never seen class before, so get digext text from perf schema.
					var err error
					digestText, err = w.getText(row.Digest)
					if err != nil {
						w.logger.Error(err)
						continue
					}
				}
				// Create the class and init with this schema and row.
				curr[classId] = Class{
					DigestText: digestText,
					Rows: map[string]*DigestRow{
						row.Schema: row,
					},
				}
			}
		case err = <-doneChan:
			break ROW_LOOP
		}
	}
	return curr, err
}

func (w *Worker) prepareResult(prev, curr Snapshot) (*qan.Result, error) {
	w.logger.Debug("prepareResult:call:", w.iter.Number)
	defer w.logger.Debug("prepareResult:return:", w.iter.Number)

	w.status.Update(w.name, "Preparing result")
	defer w.status.Update(w.name, "Idle")

	t0 := time.Now()
	defer func() { w.lastPrepTime = time.Now().Sub(t0).Seconds() }()

	global := event.NewGlobalClass()
	classes := []*event.QueryClass{}

	// Compare current classes to previous.
CLASS_LOOP:
	for classId, class := range curr {

		// If this class does not exist in prev, skip the entire class.
		prevClass, _ := prev[classId]
		/*
			if !ok {
				continue CLASS_LOOP
			}
		*/

		// This class exists in prev, so create a class aggregate of the per-schema
		// query value diffs, for rows that exist in both prev and curr.
		d := DigestRow{MinTimerWait: 0xFFFFFFFF} // class aggregate, becomes class metrics
		n := uint64(0)                           // number of query instances in prev and curr

		// Each row is an instance of the query executed in the schema.
	ROW_LOOP:
		for schema, row := range class.Rows {
			if prevRow, ok := prevClass.Rows[schema]; ok {
				// We saw this row last time, so first check if it executed during
				// the interval:
				if row.CountStar == prevRow.CountStar {
					continue ROW_LOOP // not executed during interval
				}

<<<<<<< HEAD
			// If the row does not exist in prev, skip it. This means this is
			// the first time we've seen this query in this schema.
			prevRow, ok := prevClass.Rows[schema]
			if !ok {
				continue ROW_LOOP
			}

			// If query count has not changed, skip it. This means the query was
			// not executed between prev and curr interval.
			if row.CountStar == prevRow.CountStar {
				continue ROW_LOOP
			}

			// This per-schema query exists in both prev and curr, so add the diff
			// of its values to the class aggregate.
			n++

			// Add the diff of the totals to the class metric totals. For example,
			// if query 1 in db1 has prev.CountStar=50 and curr.CountStar=100,
			// and query 1 in db2 has prev.CountStar=100 and curr.CountStar=200,
			// that's +50 and +100 executions respectively, so +150 executions for
			// the class metrics.
			d.CountStar += row.CountStar - prevRow.CountStar
			d.SumTimerWait += row.SumTimerWait - prevRow.SumTimerWait
			d.SumLockTime += row.SumLockTime - prevRow.SumLockTime
			d.SumErrors += row.SumErrors - prevRow.SumErrors
			d.SumWarnings += row.SumWarnings - prevRow.SumWarnings
			d.SumRowsAffected += row.SumRowsAffected - prevRow.SumRowsAffected
			d.SumRowsSent += row.SumRowsSent - prevRow.SumRowsSent
			d.SumRowsExamined += row.SumRowsExamined - prevRow.SumRowsExamined
			d.SumCreatedTmpDiskTables += row.SumCreatedTmpDiskTables - prevRow.SumCreatedTmpDiskTables
			d.SumCreatedTmpTables += row.SumCreatedTmpTables - prevRow.SumCreatedTmpTables
			d.SumSelectFullJoin += row.SumSelectFullJoin - prevRow.SumSelectFullJoin
			d.SumSelectFullRangeJoin += row.SumSelectFullRangeJoin - prevRow.SumSelectFullRangeJoin
			d.SumSelectRange += row.SumSelectRange - prevRow.SumSelectRange
			d.SumSelectRangeCheck += row.SumSelectRangeCheck - prevRow.SumSelectRangeCheck
			d.SumSelectScan += row.SumSelectScan - prevRow.SumSelectScan
			d.SumSortMergePasses += row.SumSortMergePasses - prevRow.SumSortMergePasses
			d.SumSortRange += row.SumSortRange - prevRow.SumSortRange
			d.SumSortRows += row.SumSortRows - prevRow.SumSortRows
			d.SumSortScan += row.SumSortScan - prevRow.SumSortScan
			d.SumNoIndexUsed += row.SumNoIndexUsed - prevRow.SumNoIndexUsed
			d.SumNoGoodIndexUsed += row.SumNoGoodIndexUsed - prevRow.SumNoGoodIndexUsed

			// Take the current min and max.
			if row.MinTimerWait < d.MinTimerWait {
=======
				// This row executed during the interval, and we've seen it before,
				// so athe diff of the totals to the class metric totals. For example,
				// if query 1 in db1 has prev.CountStar=50 and curr.CountStar=100,
				// and query 1 in db2 has prev.CountStar=100 and curr.CountStar=200,
				// that's +50 and +100 executions respectively, so +150 executions for
				// the class metrics.
				d.CountStar += row.CountStar - prevRow.CountStar
				d.SumTimerWait += row.SumTimerWait - prevRow.SumTimerWait
				d.SumLockTime += row.SumLockTime - prevRow.SumLockTime
				d.SumRowsAffected += row.SumRowsAffected - prevRow.SumRowsAffected
				d.SumRowsSent += row.SumRowsSent - prevRow.SumRowsSent
				d.SumRowsExamined += row.SumRowsExamined - prevRow.SumRowsExamined
				d.SumCreatedTmpDiskTables += row.SumCreatedTmpDiskTables - prevRow.SumCreatedTmpDiskTables
				d.SumCreatedTmpTables += row.SumCreatedTmpTables - prevRow.SumCreatedTmpTables
				d.SumSelectFullJoin += row.SumSelectFullJoin - prevRow.SumSelectFullJoin
				d.SumSelectScan += row.SumSelectScan - prevRow.SumSelectScan
				d.SumSortMergePasses += row.SumSortMergePasses - prevRow.SumSortMergePasses

				// Take the current min and max.
				if row.MinTimerWait < d.MinTimerWait {
					d.MinTimerWait = row.MinTimerWait
				}
				if row.MaxTimerWait > d.MaxTimerWait {
					d.MaxTimerWait = row.MaxTimerWait
				}
				// Add the averages, divide later.
				d.AvgTimerWait += row.AvgTimerWait
			} else {
				// We didn't see this row last time, so the query executed some
				// time during the interval. Since this is our first time seeing
				// it, we don't diff the values, we use the current values.
				d.CountStar = row.CountStar
				d.SumTimerWait = row.SumTimerWait
>>>>>>> d941a944
				d.MinTimerWait = row.MinTimerWait
				d.AvgTimerWait = row.AvgTimerWait
				d.MaxTimerWait = row.MaxTimerWait
				d.SumLockTime = row.SumLockTime
				d.SumRowsAffected = row.SumRowsAffected
				d.SumRowsSent = row.SumRowsSent
				d.SumRowsExamined = row.SumRowsExamined
				d.SumCreatedTmpDiskTables = row.SumCreatedTmpDiskTables
				d.SumCreatedTmpTables = row.SumCreatedTmpTables
				d.SumSelectFullJoin = row.SumSelectFullJoin
				d.SumSelectScan = row.SumSelectScan
				d.SumSortMergePasses = row.SumSortMergePasses
			}
			n++
		}

		// Class was in prev, but no rows in prev were in curr, so skip the class.
		if n == 0 {
			continue CLASS_LOOP
		}

		// Divide the total averages to yield the average of the averages.
		// Dividing by n not d.CountStar here is correct because n is the
		// number of query instances in prev and current, so it's also the
		// number of averages we added together. d.CountStar is the total
		// number of times all queries in this classes executed, which can
		// be very high.
		d.AvgTimerWait /= n

		// Create standard metric stats from the class metrics just calculated.
		stats := event.NewMetrics()

		// Time metircs are in picoseconds, so multiply by 10^-12 to convert to seconds.
		stats.TimeMetrics["Query_time"] = &event.TimeStats{
			Sum: float64(d.SumTimerWait) * math.Pow10(-12),
			Min: float64(d.MinTimerWait) * math.Pow10(-12),
			Avg: float64(d.AvgTimerWait) * math.Pow10(-12),
			Max: float64(d.MaxTimerWait) * math.Pow10(-12),
		}

		stats.TimeMetrics["Lock_time"] = &event.TimeStats{
			Sum: float64(d.SumLockTime) * math.Pow10(-12),
		}

		stats.NumberMetrics["Errors"] = &event.NumberStats{Sum: d.SumErrors}
		stats.NumberMetrics["Warnings"] = &event.NumberStats{Sum: d.SumWarnings}
		stats.NumberMetrics["Rows_affected"] = &event.NumberStats{Sum: d.SumRowsAffected}
		stats.NumberMetrics["Rows_sent"] = &event.NumberStats{Sum: d.SumRowsSent}
		stats.NumberMetrics["Rows_examined"] = &event.NumberStats{Sum: d.SumRowsExamined}
		stats.BoolMetrics["Tmp_table_on_disk"] = &event.BoolStats{True: d.SumCreatedTmpDiskTables}
		stats.BoolMetrics["Tmp_table"] = &event.BoolStats{True: d.SumCreatedTmpTables}
		stats.BoolMetrics["Full_join"] = &event.BoolStats{True: d.SumSelectFullJoin}
		stats.NumberMetrics["Select_full_range_join"] = &event.NumberStats{Sum: d.SumSelectFullRangeJoin}
		stats.NumberMetrics["Select_range"] = &event.NumberStats{Sum: d.SumSelectRange}
		stats.NumberMetrics["Select_range_check"] = &event.NumberStats{Sum: d.SumSelectRangeCheck}
		stats.BoolMetrics["Full_scan"] = &event.BoolStats{True: d.SumSelectScan}
		stats.NumberMetrics["Merge_passes"] = &event.NumberStats{Sum: d.SumSortMergePasses}
		stats.NumberMetrics["Sort_range"] = &event.NumberStats{Sum: d.SumSortRange}
		stats.NumberMetrics["Sort_rows"] = &event.NumberStats{Sum: d.SumSortRows}
		stats.NumberMetrics["Sort_scan"] = &event.NumberStats{Sum: d.SumSortScan}
		stats.NumberMetrics["No_index_used"] = &event.NumberStats{Sum: d.SumNoIndexUsed}
		stats.NumberMetrics["No_good_index_used"] = &event.NumberStats{Sum: d.SumNoGoodIndexUsed}

		// Create and save the pre-aggregated class.  Using only last 16 digits
		// of checksum is historical: pt-query-digest does the same:
		// my $checksum = uc substr(md5_hex($val), -16);
		class := event.NewQueryClass(classId, class.DigestText, false)
		class.TotalQueries = d.CountStar
		class.Metrics = stats
		classes = append(classes, class)

		// Add the class to the global metrics.
		global.AddClass(class)
	}

	// Each row/class was unique, so update the global counts.
	nClasses := uint64(len(classes))
	if nClasses == 0 {
		return nil, nil
	}

	result := &qan.Result{
		Global: global,
		Class:  classes,
	}

	return result, nil
}<|MERGE_RESOLUTION|>--- conflicted
+++ resolved
@@ -401,54 +401,6 @@
 					continue ROW_LOOP // not executed during interval
 				}
 
-<<<<<<< HEAD
-			// If the row does not exist in prev, skip it. This means this is
-			// the first time we've seen this query in this schema.
-			prevRow, ok := prevClass.Rows[schema]
-			if !ok {
-				continue ROW_LOOP
-			}
-
-			// If query count has not changed, skip it. This means the query was
-			// not executed between prev and curr interval.
-			if row.CountStar == prevRow.CountStar {
-				continue ROW_LOOP
-			}
-
-			// This per-schema query exists in both prev and curr, so add the diff
-			// of its values to the class aggregate.
-			n++
-
-			// Add the diff of the totals to the class metric totals. For example,
-			// if query 1 in db1 has prev.CountStar=50 and curr.CountStar=100,
-			// and query 1 in db2 has prev.CountStar=100 and curr.CountStar=200,
-			// that's +50 and +100 executions respectively, so +150 executions for
-			// the class metrics.
-			d.CountStar += row.CountStar - prevRow.CountStar
-			d.SumTimerWait += row.SumTimerWait - prevRow.SumTimerWait
-			d.SumLockTime += row.SumLockTime - prevRow.SumLockTime
-			d.SumErrors += row.SumErrors - prevRow.SumErrors
-			d.SumWarnings += row.SumWarnings - prevRow.SumWarnings
-			d.SumRowsAffected += row.SumRowsAffected - prevRow.SumRowsAffected
-			d.SumRowsSent += row.SumRowsSent - prevRow.SumRowsSent
-			d.SumRowsExamined += row.SumRowsExamined - prevRow.SumRowsExamined
-			d.SumCreatedTmpDiskTables += row.SumCreatedTmpDiskTables - prevRow.SumCreatedTmpDiskTables
-			d.SumCreatedTmpTables += row.SumCreatedTmpTables - prevRow.SumCreatedTmpTables
-			d.SumSelectFullJoin += row.SumSelectFullJoin - prevRow.SumSelectFullJoin
-			d.SumSelectFullRangeJoin += row.SumSelectFullRangeJoin - prevRow.SumSelectFullRangeJoin
-			d.SumSelectRange += row.SumSelectRange - prevRow.SumSelectRange
-			d.SumSelectRangeCheck += row.SumSelectRangeCheck - prevRow.SumSelectRangeCheck
-			d.SumSelectScan += row.SumSelectScan - prevRow.SumSelectScan
-			d.SumSortMergePasses += row.SumSortMergePasses - prevRow.SumSortMergePasses
-			d.SumSortRange += row.SumSortRange - prevRow.SumSortRange
-			d.SumSortRows += row.SumSortRows - prevRow.SumSortRows
-			d.SumSortScan += row.SumSortScan - prevRow.SumSortScan
-			d.SumNoIndexUsed += row.SumNoIndexUsed - prevRow.SumNoIndexUsed
-			d.SumNoGoodIndexUsed += row.SumNoGoodIndexUsed - prevRow.SumNoGoodIndexUsed
-
-			// Take the current min and max.
-			if row.MinTimerWait < d.MinTimerWait {
-=======
 				// This row executed during the interval, and we've seen it before,
 				// so athe diff of the totals to the class metric totals. For example,
 				// if query 1 in db1 has prev.CountStar=50 and curr.CountStar=100,
@@ -458,14 +410,24 @@
 				d.CountStar += row.CountStar - prevRow.CountStar
 				d.SumTimerWait += row.SumTimerWait - prevRow.SumTimerWait
 				d.SumLockTime += row.SumLockTime - prevRow.SumLockTime
+				d.SumErrors += row.SumErrors - prevRow.SumErrors
+				d.SumWarnings += row.SumWarnings - prevRow.SumWarnings
 				d.SumRowsAffected += row.SumRowsAffected - prevRow.SumRowsAffected
 				d.SumRowsSent += row.SumRowsSent - prevRow.SumRowsSent
 				d.SumRowsExamined += row.SumRowsExamined - prevRow.SumRowsExamined
 				d.SumCreatedTmpDiskTables += row.SumCreatedTmpDiskTables - prevRow.SumCreatedTmpDiskTables
 				d.SumCreatedTmpTables += row.SumCreatedTmpTables - prevRow.SumCreatedTmpTables
 				d.SumSelectFullJoin += row.SumSelectFullJoin - prevRow.SumSelectFullJoin
+				d.SumSelectFullRangeJoin += row.SumSelectFullRangeJoin - prevRow.SumSelectFullRangeJoin
+				d.SumSelectRange += row.SumSelectRange - prevRow.SumSelectRange
+				d.SumSelectRangeCheck += row.SumSelectRangeCheck - prevRow.SumSelectRangeCheck
 				d.SumSelectScan += row.SumSelectScan - prevRow.SumSelectScan
 				d.SumSortMergePasses += row.SumSortMergePasses - prevRow.SumSortMergePasses
+				d.SumSortRange += row.SumSortRange - prevRow.SumSortRange
+				d.SumSortRows += row.SumSortRows - prevRow.SumSortRows
+				d.SumSortScan += row.SumSortScan - prevRow.SumSortScan
+				d.SumNoIndexUsed += row.SumNoIndexUsed - prevRow.SumNoIndexUsed
+				d.SumNoGoodIndexUsed += row.SumNoGoodIndexUsed - prevRow.SumNoGoodIndexUsed
 
 				// Take the current min and max.
 				if row.MinTimerWait < d.MinTimerWait {
@@ -482,19 +444,28 @@
 				// it, we don't diff the values, we use the current values.
 				d.CountStar = row.CountStar
 				d.SumTimerWait = row.SumTimerWait
->>>>>>> d941a944
 				d.MinTimerWait = row.MinTimerWait
 				d.AvgTimerWait = row.AvgTimerWait
 				d.MaxTimerWait = row.MaxTimerWait
 				d.SumLockTime = row.SumLockTime
+				d.SumErrors = row.SumErrors
+				d.SumWarnings = row.SumWarnings
 				d.SumRowsAffected = row.SumRowsAffected
 				d.SumRowsSent = row.SumRowsSent
 				d.SumRowsExamined = row.SumRowsExamined
 				d.SumCreatedTmpDiskTables = row.SumCreatedTmpDiskTables
 				d.SumCreatedTmpTables = row.SumCreatedTmpTables
 				d.SumSelectFullJoin = row.SumSelectFullJoin
+				d.SumSelectFullRangeJoin = row.SumSelectFullRangeJoin
+				d.SumSelectRange = row.SumSelectRange
+				d.SumSelectRangeCheck = row.SumSelectRangeCheck
 				d.SumSelectScan = row.SumSelectScan
 				d.SumSortMergePasses = row.SumSortMergePasses
+				d.SumSortRange = row.SumSortRange
+				d.SumSortRows = row.SumSortRows
+				d.SumSortScan = row.SumSortScan
+				d.SumNoIndexUsed = row.SumNoIndexUsed
+				d.SumNoGoodIndexUsed = row.SumNoGoodIndexUsed
 			}
 			n++
 		}
