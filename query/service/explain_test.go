--- conflicted
+++ resolved
@@ -26,11 +26,7 @@
 	"testing"
 	"time"
 
-<<<<<<< HEAD
 	"github.com/percona/cloud-protocol/proto/v2"
-=======
-	"github.com/percona/cloud-protocol/proto"
->>>>>>> 4b36990b
 	"github.com/percona/percona-agent/instance"
 	"github.com/percona/percona-agent/mysql"
 	"github.com/percona/percona-agent/pct"
@@ -222,8 +218,8 @@
 
 	cmd := &proto.Cmd{
 		Tool: "query",
-		Cmd:     "Explain",
-		Data:    data,
+		Cmd:  "Explain",
+		Data: data,
 	}
 
 	gotReply := explainService.Handle(cmd)
@@ -328,8 +324,8 @@
 
 	cmd := &proto.Cmd{
 		Tool: "query",
-		Cmd:     "Explain",
-		Data:    data,
+		Cmd:  "Explain",
+		Data: data,
 	}
 
 	gotReply := explainService.Handle(cmd)
