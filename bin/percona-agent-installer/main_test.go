--- conflicted
+++ resolved
@@ -21,8 +21,15 @@
 	"database/sql"
 	"encoding/json"
 	"fmt"
-<<<<<<< HEAD
-=======
+	"io/ioutil"
+	"log"
+	"net/http"
+	"os"
+	"os/exec"
+	"regexp"
+	"testing"
+	"time"
+
 	"github.com/go-sql-driver/mysql"
 	"github.com/percona/cloud-protocol/proto"
 	"github.com/percona/percona-agent/agent"
@@ -37,30 +44,10 @@
 	"github.com/percona/percona-agent/test/cmdtest"
 	"github.com/percona/percona-agent/test/fakeapi"
 	. "gopkg.in/check.v1"
->>>>>>> cf1e7517
-	"io/ioutil"
-	"log"
-	"net/http"
-	"os"
-	"os/exec"
-	"regexp"
-	"testing"
-<<<<<<< HEAD
-
-	_ "github.com/go-sql-driver/mysql"
-	"github.com/percona/cloud-protocol/proto"
-	"github.com/percona/percona-agent/pct"
-	"github.com/percona/percona-agent/test"
-	"github.com/percona/percona-agent/test/cmdtest"
-	"github.com/percona/percona-agent/test/fakeapi"
-	. "gopkg.in/check.v1"
-=======
-	"time"
 )
 
 const (
 	ER_NONEXISTING_GRANT = 1141
->>>>>>> cf1e7517
 )
 
 func Test(t *testing.T) { TestingT(t) }
@@ -475,10 +462,10 @@
 
 	// Register required api handlers
 	s.fakeApi.AppendPing()
-	s.fakeApi.AppendInstancesServer(s.serverInstance)
-	s.fakeApi.AppendInstancesServerId(s.serverInstance)
-	s.fakeApi.AppendInstancesMysql(s.mysqlInstance)
-	s.fakeApi.AppendInstancesMysqlId(s.mysqlInstance)
+	s.fakeApi.AppendInstancesServer(1, s.serverInstance)
+	s.fakeApi.AppendInstancesServerId(1, s.serverInstance)
+	s.fakeApi.AppendInstancesMysql(1, s.mysqlInstance)
+	s.fakeApi.AppendInstancesMysqlId(1, s.mysqlInstance)
 	s.fakeApi.AppendConfigsMmDefaultServer()
 	s.fakeApi.AppendConfigsQanDefault()
 	s.fakeApi.AppendConfigsMmDefaultMysql()
@@ -497,9 +484,10 @@
 	grantQuery := fmt.Sprintf("GRANT SUPER, PROCESS, USAGE, SELECT ON *.* TO '%s'@'%s' IDENTIFIED BY '%s' WITH MAX_USER_CONNECTIONS %d", user, host, pass, maxCons)
 	s.rootConn.Exec(grantQuery)
 
+	basedir, err := ioutil.TempDir("/tmp", "agent-installer-test-basedir-")
 	cmd := exec.Command(
 		s.bin,
-		"-basedir="+s.basedir,
+		"-basedir="+basedir,
 		"-api-host="+s.fakeApi.URL(),
 		"-agent-mysql-user="+user,
 		"-agent-mysql-pass="+pass,
@@ -523,7 +511,7 @@
 	t.Check(cmdTest.ReadLine(), Equals, fmt.Sprintf("Created agent: uuid=%s\n", s.agent.Uuid))
 	t.Check(cmdTest.ReadLine(), Equals, "")
 
-	err := cmd.Wait()
+	err = cmd.Wait()
 	t.Assert(err, IsNil)
 
 	// Remove the user we just created for this test
